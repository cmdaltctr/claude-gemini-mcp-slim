#!/usr/bin/env python3
"""
Gemini CLI Helper - Direct integration with API fallback
Usage: python gemini_helper.py [command] [args]
"""

import os
import shlex
import subprocess
import sys
import time
from pathlib import Path

# Model configuration with fallback to CLI
GEMINI_MODELS = {
    "flash": os.getenv("GEMINI_FLASH_MODEL", "gemini-2.5-flash"),
    "pro": os.getenv("GEMINI_PRO_MODEL", "gemini-2.5-pro"),
}

# API key for direct API usage
GOOGLE_API_KEY = os.getenv("GOOGLE_API_KEY")

# Model assignment for tasks
MODEL_ASSIGNMENTS = {
    "quick_query": "flash",  # Simple Q&A
    "analyze_code": "pro",  # Deep analysis
    "analyze_codebase": "pro",  # Large context
}

# Configuration
MAX_FILE_SIZE = 81920  # 80KB
MAX_LINES = 800


# Security functions
def sanitize_for_prompt(text: str, max_length: int = 100000) -> str:
    """Sanitize text input to prevent prompt injection attacks"""
    if not isinstance(text, str):
        return ""

    # Truncate if too long
    if len(text) > max_length:
        text = text[:max_length]

    # Remove/escape potential prompt injection patterns
    # Remove common prompt injection prefixes/suffixes
    dangerous_patterns = [
        "ignore all previous instructions",
        "forget everything above",
        "new instruction:",
        "system:",
        "assistant:",
        "user:",
        "###",
        "---",
        "```",
        "<|",
        "|>",
        "[INST]",
        "[/INST]",
    ]

    text_lower = text.lower()
    for pattern in dangerous_patterns:
        if pattern.lower() in text_lower:
            # Replace with safe alternative (case-insensitive)
            import re

            # Create case-insensitive regex pattern
            escaped_pattern = re.escape(pattern)
            replacement = f"[filtered-content]"
            text = re.sub(escaped_pattern, replacement, text, flags=re.IGNORECASE)

    # Escape potential control characters
    text = text.replace("\x00", "").replace("\x1b", "")

    return text


def execute_gemini_api(
    prompt: str, model_name: str, show_progress: bool = True
) -> dict:
    """Execute Gemini API directly with specified model - try this first before CLI fallback"""
    try:
        # Validate API key securely
        if (
            not GOOGLE_API_KEY
            or not isinstance(GOOGLE_API_KEY, str)
            or len(GOOGLE_API_KEY.strip()) < 10
        ):
            return {"success": False, "error": "Invalid or missing API key"}

        import google.generativeai as genai

        if show_progress:
            print(f"🌟 Making API call to {model_name}...", file=sys.stderr)

        genai.configure(api_key=GOOGLE_API_KEY)
        model = genai.GenerativeModel(model_name)

        response = model.generate_content(prompt)

        if show_progress:
            print("✅ API call successful!", file=sys.stderr)

        return {"success": True, "output": response.text}

    except ImportError:
        if show_progress:
            print(
                "⚠️ google-generativeai not installed, using CLI fallback",
                file=sys.stderr,
            )
        return {"success": False, "error": "API library not available"}
    except Exception as e:
        # Sanitize error message to prevent sensitive information leakage
        error_message = str(e)
        # Remove potential API key patterns from error messages
        import re

        error_message = re.sub(
            r"AIzaSy[A-Za-z0-9_-]{33}", "[API_KEY_REDACTED]", error_message
        )
        error_message = re.sub(
            r"sk-[A-Za-z0-9_-]{32,}", "[API_KEY_REDACTED]", error_message
        )
        error_message = re.sub(
            r"Bearer [A-Za-z0-9_.-]{10,}", "[TOKEN_REDACTED]", error_message
        )

        if show_progress:
            print(
                f"⚠️ API call failed: {error_message}, using CLI fallback",
                file=sys.stderr,
            )
        return {"success": False, "error": error_message}


def execute_gemini_cli(
    prompt: str, model_name: str = None, show_progress: bool = True
) -> dict:
    """Execute Gemini CLI with real-time streaming output"""
    import time

    try:
        # Input validation
        if not isinstance(prompt, str) or len(prompt.strip()) == 0:
            return {
                "success": False,
                "error": "Invalid prompt: must be non-empty string",
            }

        if len(prompt) > 1000000:  # 1MB limit
            return {"success": False, "error": "Prompt too large (max 1MB)"}

        # Validate model name if provided
        if model_name is not None:
            if not isinstance(model_name, str) or not model_name.strip():
                return {"success": False, "error": "Invalid model name"}
            # Basic sanitization: only allow alphanumeric, dots, hyphens
            if not all(c.isalnum() or c in ".-" for c in model_name):
                return {"success": False, "error": "Invalid model name characters"}

        # Build command args safely (no shell=True)
        cmd_args = ["gemini"]
        if model_name:
            cmd_args.extend(["-m", model_name])
        cmd_args.extend(["-p", prompt])

        if show_progress:
            print("🔍 Starting Gemini CLI analysis...", file=sys.stderr)
            print(f"📝 Prompt length: {len(prompt)} characters", file=sys.stderr)
            print("⏳ Streaming output:", file=sys.stderr)
            print("-" * 50, file=sys.stderr)

        # Use Popen for real-time streaming - SECURE VERSION (no shell=True)
        # Include GOOGLE_CLOUD_PROJECT if it's set
        env = {"PATH": os.environ.get("PATH", "")}
        if "GOOGLE_CLOUD_PROJECT" in os.environ:
            env["GOOGLE_CLOUD_PROJECT"] = os.environ["GOOGLE_CLOUD_PROJECT"]
        
        process = subprocess.Popen(
            cmd_args,
            shell=False,
            stdout=subprocess.PIPE,
            stderr=subprocess.PIPE,
            text=True,
            bufsize=1,  # Line buffered
            universal_newlines=True,
<<<<<<< HEAD
            env={"PATH": os.environ.get("PATH", "")},  # Minimal environment
            cwd=None,  # Use current working directory
=======
            env=env,  # Include necessary environment variables
            cwd=None  # Use current working directory
>>>>>>> 74f5e991
        )

        output_lines = []
        start_time = time.time()
        last_progress = time.time()

        # Stream output in real-time
        while True:
            line = process.stdout.readline()
            if line:
                output_lines.append(line)
                if show_progress:
                    # Show real-time output
                    print(line.rstrip(), flush=True)
                last_progress = time.time()  # Reset timer when we get output
            elif process.poll() is not None:
                break

            # Show progress every 15 seconds when no output
            if show_progress and time.time() - last_progress > 15:
                elapsed = int(time.time() - start_time)
                print(
                    f"\n⏱️  Analysis in progress... {elapsed}s elapsed", file=sys.stderr
                )
                last_progress = time.time()  # Reset timer

        # Get any remaining output
        remaining_stdout, stderr = process.communicate()
        if remaining_stdout:
            output_lines.append(remaining_stdout)
            if show_progress:
                print(remaining_stdout.rstrip(), flush=True)

        full_output = "".join(output_lines)

        if show_progress:
            print("-" * 50, file=sys.stderr)
            print("✅ Analysis complete!", file=sys.stderr)

        if process.returncode == 0:
            return {"success": True, "output": full_output}
        else:
            return {"success": False, "error": stderr}

    except Exception as e:
        return {"success": False, "error": str(e)}


def execute_gemini_smart(
    prompt: str, task_type: str = "quick_query", show_progress: bool = True
) -> dict:
    """Smart execution: try API first, fall back to CLI if needed"""

    # Select appropriate model
    model_type = MODEL_ASSIGNMENTS.get(task_type, "flash")
    model_name = GEMINI_MODELS[model_type]

    if show_progress:
        print(f"📝 Task: {task_type}", file=sys.stderr)
        print(f"🤖 Selected model: {model_name} ({model_type})", file=sys.stderr)

    # Try API first if key is available
    if GOOGLE_API_KEY:
        if show_progress:
            print("🚀 Attempting direct API call...", file=sys.stderr)
        result = execute_gemini_api(prompt, model_name, show_progress)
        if result["success"]:
            return result
        if show_progress:
            print("🔄 API failed, falling back to CLI...", file=sys.stderr)
    else:
        if show_progress:
            print("📝 No API key found, using CLI directly", file=sys.stderr)

    # Fallback to CLI
    return execute_gemini_cli(prompt, model_name, show_progress)


def quick_query(query: str, context: str = ""):
    """Ask Gemini CLI a quick question"""
    # Sanitize inputs to prevent prompt injection
    sanitized_query = sanitize_for_prompt(query, max_length=10000)
    sanitized_context = sanitize_for_prompt(context, max_length=50000)

    if sanitized_context:
        prompt = f"Context: {sanitized_context}\n\nQuestion: {sanitized_query}\n\nProvide a concise answer."
    else:
        prompt = f"Question: {sanitized_query}\n\nProvide a concise answer."

    result = execute_gemini_smart(prompt, "quick_query")

    if result["success"]:
        print(f"Query: {query}")
        print("=" * 50)
        print(result["output"])
    else:
        print(f"Error: {result['error']}")


def analyze_code(file_path: str, analysis_type: str = "comprehensive"):
    """Analyze a code file"""
    try:
        # Input validation
        if not isinstance(file_path, str) or not file_path.strip():
            print("Error: Invalid file path")
            return

        if not isinstance(analysis_type, str) or analysis_type not in [
            "comprehensive",
            "security",
            "performance",
            "architecture",
        ]:
            print("Error: Invalid analysis type")
            return

        # Path security validation
        try:
            # Resolve the path and ensure it's within allowed boundaries
            resolved_path = Path(file_path).resolve()
            current_dir = Path.cwd().resolve()

            # Check if the resolved path is within current directory tree (prevent path traversal)
            try:
                resolved_path.relative_to(current_dir)
            except ValueError:
                print(
                    f"Error: File access denied - path outside allowed directory: {file_path}"
                )
                return

            # Additional security checks
            if not resolved_path.exists():
                print(f"Error: File not found: {file_path}")
                return

            if not resolved_path.is_file():
                print(f"Error: Path is not a file: {file_path}")
                return

            # Check file extension for allowed types
            allowed_extensions = {
                ".py",
                ".js",
                ".ts",
                ".java",
                ".cpp",
                ".c",
                ".rs",
                ".vue",
                ".html",
                ".css",
                ".scss",
                ".sass",
                ".jsx",
                ".tsx",
                ".json",
                ".yaml",
                ".toml",
                ".md",
                ".txt",
            }
            if resolved_path.suffix.lower() not in allowed_extensions:
                print(f"Error: File type not supported: {resolved_path.suffix}")
                return

            file_path = str(resolved_path)  # Use the resolved, validated path

        except Exception as e:
            print(f"Error: Path validation failed: {str(e)}")
            return

        with open(file_path, "r", encoding="utf-8") as f:
            content = f.read()

        if len(content) > MAX_FILE_SIZE:
            print(
                f"Warning: File too large ({len(content)} bytes). Truncating to {MAX_FILE_SIZE} bytes..."
            )
            content = content[:MAX_FILE_SIZE]

        line_count = len(content.splitlines())
        if line_count > MAX_LINES:
            print(
                f"Warning: Too many lines ({line_count}). Truncating to {MAX_LINES} lines..."
            )
            lines = content.splitlines()[:MAX_LINES]
            content = "\n".join(lines)

        # Sanitize inputs to prevent prompt injection
        sanitized_content = sanitize_for_prompt(content, max_length=MAX_FILE_SIZE)
        # analysis_type is already validated above

        prompt = f"""Perform a {analysis_type} analysis of this code:

{sanitized_content}

Provide comprehensive analysis including:
1. Code structure and organization
2. Logic flow and algorithm efficiency
3. Security considerations and vulnerabilities
4. Performance implications and optimizations
5. Error handling and edge cases
6. Code quality and maintainability
7. Best practices compliance
8. Specific recommendations for improvements

Be thorough and provide actionable insights."""

        result = execute_gemini_smart(prompt, "analyze_code")

        if result["success"]:
            print(f"Code Analysis: {file_path}")
            print(f"Type: {analysis_type}")
            print(f"Lines: {line_count}")
            print("=" * 50)
            print(result["output"])
        else:
            print(f"Error: {result['error']}")

    except FileNotFoundError:
        print(f"Error: File not found: {file_path}")
    except Exception as e:
        print(f"Error: {str(e)}")


def analyze_codebase(directory_path: str, analysis_scope: str = "all"):
    """Analyze entire codebase"""
    # Input validation
    if not isinstance(directory_path, str) or not directory_path.strip():
        print("Error: Invalid directory path")
        return

    if not isinstance(analysis_scope, str) or analysis_scope not in [
        "structure",
        "security",
        "performance",
        "patterns",
        "all",
    ]:
        print("Error: Invalid analysis scope")
        return

    # Path security validation
    try:
        resolved_path = Path(directory_path).resolve()
        current_dir = Path.cwd().resolve()

        # Check if the resolved path is within current directory tree (prevent path traversal)
        try:
            resolved_path.relative_to(current_dir)
        except ValueError:
            print(
                f"Error: Directory access denied - path outside allowed directory: {directory_path}"
            )
            return

        if not resolved_path.exists():
            print(f"Error: Directory not found: {directory_path}")
            return

        if not resolved_path.is_dir():
            print(f"Error: Path is not a directory: {directory_path}")
            return

        # Use sanitized directory name for prompt (just the name, not full path)
        safe_dir_name = sanitize_for_prompt(resolved_path.name, max_length=100)

    except Exception as e:
        print(f"Error: Path validation failed: {str(e)}")
        return

    prompt = f"""Analyze this codebase in directory '{safe_dir_name}' (scope: {analysis_scope}):

Provide comprehensive analysis including:
1. Overall architecture and design patterns
2. Code quality and maintainability assessment  
3. Security considerations and potential vulnerabilities
4. Performance implications and bottlenecks
5. Best practices adherence and improvement suggestions
6. Dependencies and integration points
7. Testing coverage and quality assurance
8. Documentation and code clarity

Be thorough and detailed in your analysis. Focus on actionable insights and recommendations."""

    result = execute_gemini_smart(prompt, "analyze_codebase")

    if result["success"]:
        print(f"Codebase Analysis: {directory_path}")
        print(f"Scope: {analysis_scope}")
        print("=" * 50)
        print(result["output"])
    else:
        print(f"Error: {result['error']}")


def main():
    """Main CLI interface"""
    if len(sys.argv) < 2:
        print("Usage:")
        print("  python gemini_helper.py query 'your question here' [context]")
        print("  python gemini_helper.py analyze file_path [analysis_type]")
        print("  python gemini_helper.py codebase directory_path [scope]")
        return

    command = sys.argv[1].lower()

    if command == "query":
        if len(sys.argv) < 3:
            print("Error: Query text required")
            return
        query_text = sys.argv[2]
        context = sys.argv[3] if len(sys.argv) > 3 else ""
        quick_query(query_text, context)

    elif command == "analyze":
        if len(sys.argv) < 3:
            print("Error: File path required")
            return
        file_path = sys.argv[2]
        analysis_type = sys.argv[3] if len(sys.argv) > 3 else "comprehensive"
        analyze_code(file_path, analysis_type)

    elif command == "codebase":
        if len(sys.argv) < 3:
            print("Error: Directory path required")
            return
        directory_path = sys.argv[2]
        scope = sys.argv[3] if len(sys.argv) > 3 else "all"
        analyze_codebase(directory_path, scope)

    else:
        print(f"Unknown command: {command}")
        print("Available commands: query, analyze, codebase")


if __name__ == "__main__":
    main()<|MERGE_RESOLUTION|>--- conflicted
+++ resolved
@@ -187,13 +187,8 @@
             text=True,
             bufsize=1,  # Line buffered
             universal_newlines=True,
-<<<<<<< HEAD
-            env={"PATH": os.environ.get("PATH", "")},  # Minimal environment
+            env=env,  # Include necessary environment variables
             cwd=None,  # Use current working directory
-=======
-            env=env,  # Include necessary environment variables
-            cwd=None  # Use current working directory
->>>>>>> 74f5e991
         )
 
         output_lines = []
